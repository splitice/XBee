--- conflicted
+++ resolved
@@ -40,10 +40,6 @@
     <WarningLevel>4</WarningLevel>
   </PropertyGroup>
   <ItemGroup>
-    <Reference Include="BinarySerializer, Version=2.5.1.0, Culture=neutral, processorArchitecture=MSIL">
-      <SpecificVersion>False</SpecificVersion>
-      <HintPath>..\packages\BinarySerializer.2.5.1.0\lib\net40\BinarySerializer.dll</HintPath>
-    </Reference>
     <Reference Include="System" />
     <Reference Include="System.Core" />
     <Reference Include="System.Xml.Linq" />
@@ -97,11 +93,8 @@
     <Compile Include="Frames\ModemStatusFrame.cs" />
     <Compile Include="Frames\ReceiveOptions.cs" />
     <Compile Include="Frames\ReceiveOptionsExt.cs" />
-<<<<<<< HEAD
     <Compile Include="Frames\RemoteCommandOptions.cs" />
-=======
     <Compile Include="Frames\SampleChannels.cs" />
->>>>>>> 3931ebdb
     <Compile Include="Frames\RxIndicatorExplicitExtFrame.cs" />
     <Compile Include="Frames\RxIndicatorExtFrame.cs" />
     <Compile Include="Frames\RxIndicatorSampleExtFrame.cs" />
