--- conflicted
+++ resolved
@@ -8,11 +8,7 @@
     <projectUrl>https://github.com/jefffhaynes/XBee</projectUrl>
     <requireLicenseAcceptance>false</requireLicenseAcceptance>
     <description>.NET library for controlling XBee wireless modules.</description>
-<<<<<<< HEAD
-    <releaseNotes>Upgrade required serializer support.</releaseNotes>
-=======
     <releaseNotes>Extended IO support</releaseNotes>
->>>>>>> caa9bd12
     <tags>XBee Wireless</tags>
     <licenseUrl>http://www.opensource.org/licenses/mit-license.php</licenseUrl>
     <dependencies>
